--- conflicted
+++ resolved
@@ -1,272 +1,260 @@
-'''
-This is the common class library for Indaleko Indexers (that is, agents that
-index data from storage locations.)
-
-Project Indaleko
-Copyright (C) 2024 Tony Mason
-
-This program is free software: you can redistribute it and/or modify
-it under the terms of the GNU Affero General Public License as published
-by the Free Software Foundation, either version 3 of the License, or
-(at your option) any later version.
-
-This program is distributed in the hope that it will be useful,
-but WITHOUT ANY WARRANTY; without even the implied warranty of
-MERCHANTABILITY or FITNESS FOR A PARTICULAR PURPOSE.  See the
-GNU Affero General Public License for more details.
-
-You should have received a copy of the GNU Affero General Public License
-along with this program.  If not, see <https://www.gnu.org/licenses/>.
-'''
-import os
-import datetime
-import logging
-import jsonlines
-import json
-import uuid
-from Indaleko import Indaleko
-from IndalekoServices import IndalekoService
-
-class IndalekoIndexer:
-    '''
-    This is the base class for Indaleko Indexers.  It provides fundamental
-    mechanisms for managing the data and configuration files that are used by
-    the indexers.
-    '''
-    indaleko_generic_indexer_uuid = '4a80a080-9cc9-4856-bf43-7b646557ac2d'
-    indaleko_generic_indexer_service_name = "Indaleko Generic Indexer"
-    indaleko_generic_indexer_service_description = "This is the base (non-specialized) Indaleko Indexer. You should not see it in the database."
-    indaleko_generic_indexer_service_version = '1.0'
-
-    # define the parameters for the generic indexer service.  These should be
-    # overridden by the derived classes.
-    indaleko_generic_indexer_service = {
-        'service_name' : indaleko_generic_indexer_service_name,
-        'service_description' : indaleko_generic_indexer_service_description,
-        'service_version' : indaleko_generic_indexer_service_version,
-        'service_type' : 'Indexer',
-        'service_identifier' : indaleko_generic_indexer_uuid,
-    }
-
-    # we use a common file naming mechanism.  These are overridable defaults.
-    default_file_prefix = 'indaleko'
-    default_file_suffix = '.jsonl'
-
-    def __init__(self, **kwargs):
-        if 'file_prefix' in kwargs:
-            self.file_prefix = kwargs['file_prefix']
-        else:
-            self.file_prefix = IndalekoIndexer.default_file_prefix
-        self.file_prefix = self.file_prefix.replace('-', '_')
-        if 'file_suffix' in kwargs:
-            self.file_suffix = kwargs['file_suffix'].replace('-', '_')
-        else:
-            self.file_suffix = IndalekoIndexer.default_file_suffix
-        self.file_suffix = self.file_suffix.replace('-', '_')
-        if 'data_dir' in kwargs:
-            self.data_dir = kwargs['data_dir']
-        else:
-            self.data_dir = Indaleko.default_data_dir
-        assert os.path.isdir(self.data_dir), f'{self.data_dir} must be an existing directory'
-        if 'config_dir' in kwargs:
-            self.config_dir = kwargs['config_dir']
-        else:
-            self.config_dir = Indaleko.default_config_dir
-        assert os.path.isdir(self.data_dir), f'{self.data_dir} must be an existing directory'
-        if 'log_dir' in kwargs:
-            self.log_dir = kwargs['log_dir']
-        else:
-            self.log_dir = Indaleko.default_log_dir
-        assert os.path.isdir(self.data_dir), f'{self.data_dir} must be an existing directory'
-        if 'timestamp' in kwargs:
-            self.timestamp = kwargs['timestamp']
-        else:
-            self.timestamp = datetime.datetime.now(datetime.timezone.utc).isoformat()
-        if 'platform' in kwargs:
-            self.platform = kwargs['platform']
-        if 'indexer_name' in kwargs:
-            assert isinstance(kwargs['indexer_name'], str), 'indexer_name must be a string'
-            self.indexer_name = kwargs['indexer_name']
-        if 'machine_id' in kwargs:
-            self.machine_id = kwargs['machine_id']
-        if 'storage_description' in kwargs:
-            assert isinstance(kwargs['storage_description'], str), \
-                f'storage_description must be a string, not {type(kwargs["storage_description"])}'
-            self.storage_description = kwargs['storage_description']
-        if 'path' in kwargs:
-            self.path = kwargs['path']
-        else:
-            self.path = os.path.expanduser('~')
-        self.service_name = IndalekoIndexer.indaleko_generic_indexer_service_name
-        if 'service_name' in kwargs:
-            self.service_name = kwargs['service_name']
-        self.service_description = \
-            self.indaleko_generic_indexer_service_description
-        if 'service_description' in kwargs:
-            self.service_description = kwargs['service_description']
-        self.service_version = self.indaleko_generic_indexer_service_version
-        if 'service_version' in kwargs:
-            self.service_version = kwargs['service_version']
-        self.service_type = 'Indexer'
-        if 'service_type' in kwargs:
-            self.service_type = kwargs['service_type']
-        self.service_identifier = self.indaleko_generic_indexer_uuid
-        if 'service_identifier' in kwargs:
-            self.service_identifier = kwargs['service_identifier']
-        self.indexer_service = IndalekoService(
-            service_name=self.service_name,
-            service_identifier=self.service_identifier,
-            service_description=self.service_description,
-            service_version=self.service_version,
-            service_type=self.service_type
-        )
-        assert self.indexer_service is not None, "Indexer service does not exist."
-        self.dir_count = 0
-        self.file_count = 0
-        self.error_count = 0
-
-    def find_indexer_files(self,
-                   search_dir : str,
-                   prefix : str = default_file_prefix,
-                   suffix : str = default_file_suffix) -> list:
-        '''This function finds the files to ingest:
-            search_dir: path to the search directory
-            prefix: prefix of the file to ingest
-            suffix: suffix of the file to ingest (default is .json)
-        '''
-        assert search_dir is not None, 'search_dir must be a valid path'
-        assert os.path.isdir(search_dir), 'search_dir must be a valid directory'
-        assert prefix is not None, 'prefix must be a valid string'
-        assert suffix is not None, 'suffix must be a valid string'
-        return [x for x in os.listdir(search_dir)
-                if x.startswith(prefix)
-                and x.endswith(suffix) and 'indexer' in x]
-
-<<<<<<< HEAD
-=======
-    def get_counts(self):
-        '''
-        Retrieves counters about the indexer.
-        '''
-        return {
-            'dir_count' : self.dir_count,
-            'file_count' : self.file_count,
-            'error_count' : self.error_count,
-        }
-
->>>>>>> 10bdd3cb
-    def generate_indexer_file_name(self, target_dir : str = None, suffix : str = None) -> str:
-        '''This will generate a file name for the indexer output file.'''
-        if hasattr(self, 'platform'):
-            platform = self.platform
-        else:
-            platform = 'unknown_platform'
-        platform = platform.replace('-', '_')
-        if hasattr(self, 'indexer'):
-            indexer_name = self.indexer_name
-        else:
-<<<<<<< HEAD
-            indexer = 'unknown_indexer'
-        indexer = indexer.replace('-', '_')
-=======
-            indexer_name = 'unknown_indexer'
-        indexer_name = indexer_name.replace('-', '_')
->>>>>>> 10bdd3cb
-        machine_id = str(uuid.UUID('00000000-0000-0000-0000-000000000000').hex)
-        if hasattr(self, 'machine_id'):
-            machine_id = str(uuid.UUID(self.machine_id).hex)
-        storage_description = str(uuid.UUID('00000000-0000-0000-0000-000000000000').hex)
-        if hasattr(self, 'storage_description'):
-            storage_description = str(uuid.UUID(self.storage_description).hex)
-        if hasattr(self, 'timestamp'):
-            timestamp = self.timestamp
-        else:
-            timestamp = datetime.datetime.now(datetime.timezone.utc).isoformat()
-        if target_dir is None:
-            target_dir = self.data_dir
-        kwargs = {
-            'platform' : platform,
-<<<<<<< HEAD
-            'service' : indexer,
-=======
-            'service' : indexer_name,
->>>>>>> 10bdd3cb
-            'machine' : machine_id,
-            'storage' : storage_description,
-            'timestamp' : timestamp,
-        }
-        if suffix is not None:
-            kwargs['suffix'] = suffix
-        name = Indaleko.generate_file_name(**kwargs)
-        return os.path.join(target_dir,name)
-
-    @staticmethod
-    def extract_metadata_from_indexer_file_name(file_name : str) -> dict:
-        '''
-        This script extracts metadata from an indexer file name, based upon
-        the format used by generate_indexer_file_name.
-        '''
-        data = Indaleko.extract_keys_from_file_name(file_name)
-        if data is None:
-            raise ValueError("Filename format not recognized")
-        if 'machine' in data:
-            data['machine'] = str(uuid.UUID(data['machine']))
-        if 'storage' in data:
-            data['storage'] = str(uuid.UUID(data['storage']))
-        return data
-
-    def build_stat_dict(self, name: str, root : str) -> tuple:
-        '''This function builds a stat dict for a given file.'''
-        file_path = os.path.join(root, name)
-        last_uri = file_path
-        try:
-            stat_data = os.stat(file_path)
-        except Exception as e: # pylint: disable=broad-except
-            # at least for now, we just skip errors
-            logging.warning('Unable to stat %s : %s', file_path, e)
-            return None
-        stat_dict = {key : getattr(stat_data, key) for key in dir(stat_data) if key.startswith('st_')}
-        stat_dict['Name'] = name
-        stat_dict['Path'] = root
-        stat_dict['URI'] = os.path.join(last_uri, name)
-        stat_dict['Indexer'] = self.service_identifier
-        return (stat_dict, last_uri)
-
-    def index(self) -> dict:
-        '''
-        This is the main indexing function for the indexer.  Can be overriden
-        for platforms that require additional processing.
-        '''
-        data = []
-        for root, dirs, files in os.walk(self.path):
-            for name in dirs + files:
-                entry = self.build_stat_dict(name, root)
-                if entry is not None:
-                    data.append(entry[0])
-        return data
-
-    def write_data_to_file(self, data : list, output_file : str, jsonlines_output : bool = True) -> None:
-        '''This function writes the data to the output file.'''
-        assert data is not None, 'data must be a valid list'
-        assert output_file is not None, 'output_file must be a valid string'
-        if jsonlines_output:
-            with jsonlines.open(output_file, 'w') as output:
-                for entry in data:
-                    output.write(entry)
-            logging.info('Wrote jsonlines %s.', output_file)
-        else:
-            json.dump(data, output_file, indent=4)
-            logging.info('Wrote json %s.', output_file)
-
-def main():
-    """Test code for this module."""
-    indexer = IndalekoIndexer()
-    output_file = indexer.generate_indexer_file_name()
-    with open(output_file, 'wt', encoding='utf-8-sig') as output:
-        output.write('Hello, world!\n')
-        print(f'Wrote {output_file}')
-    metadata = indexer.extract_metadata_from_indexer_file_name(output_file)
-    print(json.dumps(metadata, indent=4))
-
-if __name__ == "__main__":
-    main()
+'''
+This is the common class library for Indaleko Indexers (that is, agents that
+index data from storage locations.)
+
+Project Indaleko
+Copyright (C) 2024 Tony Mason
+
+This program is free software: you can redistribute it and/or modify
+it under the terms of the GNU Affero General Public License as published
+by the Free Software Foundation, either version 3 of the License, or
+(at your option) any later version.
+
+This program is distributed in the hope that it will be useful,
+but WITHOUT ANY WARRANTY; without even the implied warranty of
+MERCHANTABILITY or FITNESS FOR A PARTICULAR PURPOSE.  See the
+GNU Affero General Public License for more details.
+
+You should have received a copy of the GNU Affero General Public License
+along with this program.  If not, see <https://www.gnu.org/licenses/>.
+'''
+import os
+import datetime
+import logging
+import jsonlines
+import json
+import uuid
+from Indaleko import Indaleko
+from IndalekoServices import IndalekoService
+
+class IndalekoIndexer:
+    '''
+    This is the base class for Indaleko Indexers.  It provides fundamental
+    mechanisms for managing the data and configuration files that are used by
+    the indexers.
+    '''
+    indaleko_generic_indexer_uuid = '4a80a080-9cc9-4856-bf43-7b646557ac2d'
+    indaleko_generic_indexer_service_name = "Indaleko Generic Indexer"
+    indaleko_generic_indexer_service_description = "This is the base (non-specialized) Indaleko Indexer. You should not see it in the database."
+    indaleko_generic_indexer_service_version = '1.0'
+
+    # define the parameters for the generic indexer service.  These should be
+    # overridden by the derived classes.
+    indaleko_generic_indexer_service = {
+        'service_name' : indaleko_generic_indexer_service_name,
+        'service_description' : indaleko_generic_indexer_service_description,
+        'service_version' : indaleko_generic_indexer_service_version,
+        'service_type' : 'Indexer',
+        'service_identifier' : indaleko_generic_indexer_uuid,
+    }
+
+    # we use a common file naming mechanism.  These are overridable defaults.
+    default_file_prefix = 'indaleko'
+    default_file_suffix = '.jsonl'
+
+    def __init__(self, **kwargs):
+        if 'file_prefix' in kwargs:
+            self.file_prefix = kwargs['file_prefix']
+        else:
+            self.file_prefix = IndalekoIndexer.default_file_prefix
+        self.file_prefix = self.file_prefix.replace('-', '_')
+        if 'file_suffix' in kwargs:
+            self.file_suffix = kwargs['file_suffix'].replace('-', '_')
+        else:
+            self.file_suffix = IndalekoIndexer.default_file_suffix
+        self.file_suffix = self.file_suffix.replace('-', '_')
+        if 'data_dir' in kwargs:
+            self.data_dir = kwargs['data_dir']
+        else:
+            self.data_dir = Indaleko.default_data_dir
+        assert os.path.isdir(self.data_dir), f'{self.data_dir} must be an existing directory'
+        if 'config_dir' in kwargs:
+            self.config_dir = kwargs['config_dir']
+        else:
+            self.config_dir = Indaleko.default_config_dir
+        assert os.path.isdir(self.data_dir), f'{self.data_dir} must be an existing directory'
+        if 'log_dir' in kwargs:
+            self.log_dir = kwargs['log_dir']
+        else:
+            self.log_dir = Indaleko.default_log_dir
+        assert os.path.isdir(self.data_dir), f'{self.data_dir} must be an existing directory'
+        if 'timestamp' in kwargs:
+            self.timestamp = kwargs['timestamp']
+        else:
+            self.timestamp = datetime.datetime.now(datetime.timezone.utc).isoformat()
+        if 'platform' in kwargs:
+            self.platform = kwargs['platform']
+        if 'indexer_name' in kwargs:
+            assert isinstance(kwargs['indexer_name'], str), 'indexer_name must be a string'
+            self.indexer_name = kwargs['indexer_name']
+        if 'machine_id' in kwargs:
+            self.machine_id = kwargs['machine_id']
+        if 'storage_description' in kwargs:
+            assert isinstance(kwargs['storage_description'], str), \
+                f'storage_description must be a string, not {type(kwargs["storage_description"])}'
+            self.storage_description = kwargs['storage_description']
+        if 'path' in kwargs:
+            self.path = kwargs['path']
+        else:
+            self.path = os.path.expanduser('~')
+        self.service_name = IndalekoIndexer.indaleko_generic_indexer_service_name
+        if 'service_name' in kwargs:
+            self.service_name = kwargs['service_name']
+        self.service_description = \
+            self.indaleko_generic_indexer_service_description
+        if 'service_description' in kwargs:
+            self.service_description = kwargs['service_description']
+        self.service_version = self.indaleko_generic_indexer_service_version
+        if 'service_version' in kwargs:
+            self.service_version = kwargs['service_version']
+        self.service_type = 'Indexer'
+        if 'service_type' in kwargs:
+            self.service_type = kwargs['service_type']
+        self.service_identifier = self.indaleko_generic_indexer_uuid
+        if 'service_identifier' in kwargs:
+            self.service_identifier = kwargs['service_identifier']
+        self.indexer_service = IndalekoService(
+            service_name=self.service_name,
+            service_identifier=self.service_identifier,
+            service_description=self.service_description,
+            service_version=self.service_version,
+            service_type=self.service_type
+        )
+        assert self.indexer_service is not None, "Indexer service does not exist."
+        self.dir_count = 0
+        self.file_count = 0
+        self.error_count = 0
+
+    def find_indexer_files(self,
+                   search_dir : str,
+                   prefix : str = default_file_prefix,
+                   suffix : str = default_file_suffix) -> list:
+        '''This function finds the files to ingest:
+            search_dir: path to the search directory
+            prefix: prefix of the file to ingest
+            suffix: suffix of the file to ingest (default is .json)
+        '''
+        assert search_dir is not None, 'search_dir must be a valid path'
+        assert os.path.isdir(search_dir), 'search_dir must be a valid directory'
+        assert prefix is not None, 'prefix must be a valid string'
+        assert suffix is not None, 'suffix must be a valid string'
+        return [x for x in os.listdir(search_dir)
+                if x.startswith(prefix)
+                and x.endswith(suffix) and 'indexer' in x]
+
+    def get_counts(self):
+        '''
+        Retrieves counters about the indexer.
+        '''
+        return {
+            'dir_count' : self.dir_count,
+            'file_count' : self.file_count,
+            'error_count' : self.error_count,
+        }
+
+    def generate_indexer_file_name(self, target_dir : str = None, suffix : str = None) -> str:
+        '''This will generate a file name for the indexer output file.'''
+        if hasattr(self, 'platform'):
+            platform = self.platform
+        else:
+            platform = 'unknown_platform'
+        platform = platform.replace('-', '_')
+        if hasattr(self, 'indexer'):
+            indexer_name = self.indexer_name
+        else:
+            indexer_name = 'unknown_indexer'
+        indexer_name = indexer_name.replace('-', '_')
+        machine_id = str(uuid.UUID('00000000-0000-0000-0000-000000000000').hex)
+        if hasattr(self, 'machine_id'):
+            machine_id = str(uuid.UUID(self.machine_id).hex)
+        storage_description = str(uuid.UUID('00000000-0000-0000-0000-000000000000').hex)
+        if hasattr(self, 'storage_description'):
+            storage_description = str(uuid.UUID(self.storage_description).hex)
+        if hasattr(self, 'timestamp'):
+            timestamp = self.timestamp
+        else:
+            timestamp = datetime.datetime.now(datetime.timezone.utc).isoformat()
+        if target_dir is None:
+            target_dir = self.data_dir
+        kwargs = {
+            'platform' : platform,
+            'service' : indexer_name,
+            'machine' : machine_id,
+            'storage' : storage_description,
+            'timestamp' : timestamp,
+        }
+        if suffix is not None:
+            kwargs['suffix'] = suffix
+        name = Indaleko.generate_file_name(**kwargs)
+        return os.path.join(target_dir,name)
+
+    @staticmethod
+    def extract_metadata_from_indexer_file_name(file_name : str) -> dict:
+        '''
+        This script extracts metadata from an indexer file name, based upon
+        the format used by generate_indexer_file_name.
+        '''
+        data = Indaleko.extract_keys_from_file_name(file_name)
+        if data is None:
+            raise ValueError("Filename format not recognized")
+        if 'machine' in data:
+            data['machine'] = str(uuid.UUID(data['machine']))
+        if 'storage' in data:
+            data['storage'] = str(uuid.UUID(data['storage']))
+        return data
+
+    def build_stat_dict(self, name: str, root : str) -> tuple:
+        '''This function builds a stat dict for a given file.'''
+        file_path = os.path.join(root, name)
+        last_uri = file_path
+        try:
+            stat_data = os.stat(file_path)
+        except Exception as e: # pylint: disable=broad-except
+            # at least for now, we just skip errors
+            logging.warning('Unable to stat %s : %s', file_path, e)
+            return None
+        stat_dict = {key : getattr(stat_data, key) for key in dir(stat_data) if key.startswith('st_')}
+        stat_dict['Name'] = name
+        stat_dict['Path'] = root
+        stat_dict['URI'] = os.path.join(last_uri, name)
+        stat_dict['Indexer'] = self.service_identifier
+        return (stat_dict, last_uri)
+
+    def index(self) -> dict:
+        '''
+        This is the main indexing function for the indexer.  Can be overriden
+        for platforms that require additional processing.
+        '''
+        data = []
+        for root, dirs, files in os.walk(self.path):
+            for name in dirs + files:
+                entry = self.build_stat_dict(name, root)
+                if entry is not None:
+                    data.append(entry[0])
+        return data
+
+    def write_data_to_file(self, data : list, output_file : str, jsonlines_output : bool = True) -> None:
+        '''This function writes the data to the output file.'''
+        assert data is not None, 'data must be a valid list'
+        assert output_file is not None, 'output_file must be a valid string'
+        if jsonlines_output:
+            with jsonlines.open(output_file, 'w') as output:
+                for entry in data:
+                    output.write(entry)
+            logging.info('Wrote jsonlines %s.', output_file)
+        else:
+            json.dump(data, output_file, indent=4)
+            logging.info('Wrote json %s.', output_file)
+
+def main():
+    """Test code for this module."""
+    indexer = IndalekoIndexer()
+    output_file = indexer.generate_indexer_file_name()
+    with open(output_file, 'wt', encoding='utf-8-sig') as output:
+        output.write('Hello, world!\n')
+        print(f'Wrote {output_file}')
+    metadata = indexer.extract_metadata_from_indexer_file_name(output_file)
+    print(json.dumps(metadata, indent=4))
+
+if __name__ == "__main__":
+    main()