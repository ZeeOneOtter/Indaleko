--- conflicted
+++ resolved
@@ -110,21 +110,16 @@
                                      auth_method='basic')
         logging.debug('Ensuring Indaleko database is in ArangoDB')
         self.setup_database(self.config['database']['database'])
-<<<<<<< HEAD
-        logging.debug('Ensuring Indaleko user %s is in ArangoDB',
-                      self.config['database']['user_name'])
-=======
-        logging.debug(f"Ensuring Indaleko user {self.config['database']['user_name']} is in ArangoDB")
->>>>>>> 100c0866
+        logging.debug('Ensuring Indaleko user %s is in ArangoDB', self.config['database']['user_name'])
         self.setup_user(self.config['database']['user_name'],
-                self.config['database']['user_password'],
-                [{'database': 'Indaleko', 'permission': 'rw'}])
+            self.config['database']['user_password'],
+            [{'database': 'Indaleko', 'permission': 'rw'}])
         # let's create the user's database access object
         self.db = self.client.db(self.config['database']['database'],
-                     username=self.config['database']['user_name'],
-                     password=self.config['database']['user_password'],
-                     auth_method='basic',
-                     verify=True)
+                 username=self.config['database']['user_name'],
+                 password=self.config['database']['user_password'],
+                 auth_method='basic',
+                 verify=True)
         assert self.db is not None, 'Could not connect to database'
         logging.info('Connected to database %s', self.config['database']['database'])
         return connected
