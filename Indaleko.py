--- conflicted
+++ resolved
@@ -118,11 +118,7 @@
             },
         },
         Indaleko_Relationships : {
-<<<<<<< HEAD
-            'schema' : IndalekoRelationshipSchema().get_json_json_schema(),
-=======
             'schema' : IndalekoRelationshipSchema().get_json_schema(),
->>>>>>> 686c2bd6
             'edge' : True,
             'indices' : {
                 'relationship' : {
