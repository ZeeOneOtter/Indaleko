'''
Indaleko Machine Configuration class.

Project Indaleko
Copyright (C) 2024 Tony Mason

This program is free software: you can redistribute it and/or modify
it under the terms of the GNU Affero General Public License as published
by the Free Software Foundation, either version 3 of the License, or
(at your option) any later version.

This program is distributed in the hope that it will be useful,
but WITHOUT ANY WARRANTY; without even the implied warranty of
MERCHANTABILITY or FITNESS FOR A PARTICULAR PURPOSE.  See the
GNU Affero General Public License for more details.

You should have received a copy of the GNU Affero General Public License
along with this program.  If not, see <https://www.gnu.org/licenses/>.
'''
import argparse
import datetime
import json
import uuid
import socket
import platform
import os
import logging
import re

import arango

<<<<<<< HEAD
=======
from icecream import ic

>>>>>>> 597dfdf6
from IndalekoCollections import IndalekoCollections
from IndalekoDBConfig import IndalekoDBConfig
from IndalekoMachineConfigSchema import IndalekoMachineConfigSchema
from Indaleko import Indaleko
from IndalekoServiceManager import IndalekoServiceManager
from IndalekoRecordDataModel import IndalekoRecordDataModel
from IndalekoDataModel import IndalekoDataModel
from IndalekoMachineConfigDataModel import IndalekoMachineConfigDataModel
<<<<<<< HEAD
=======
from IndalekoLogging import IndalekoLogging
>>>>>>> 597dfdf6


class IndalekoMachineConfig:
    """
    This is the generic class for machine config.  It should be used to create
    platform specific machine configuration classes.
    """

    indaleko_machine_config_uuid_str = "e65e412e-7862-4d81-affd-2bbd4f6b9a01"
    indaleko_machine_config_uuid = uuid.UUID(indaleko_machine_config_uuid_str)
    indaleko_machine_config_version_str = "1.0"
    indaleko_machine_config_captured_label_str = "eb7eaeed-6b21-4b6a-a586-dddca6a1d5a4"
    indaleko_machine_config_captured_label_uuid = uuid.UUID(indaleko_machine_config_captured_label_str)

    Schema = IndalekoMachineConfigSchema().get_json_schema()

<<<<<<< HEAD
    Schema = IndalekoMachineConfigSchema().get_json_schema()
=======
    def __new_init__(self, **kwargs):
        '''This is the constructor for the IndalekoMachineConfig class.'''
        self.args = kwargs
        if 'Record' not in kwargs:
            ic(kwargs)
            self.legacy_constructor()
        else:
            self.machine_config = IndalekoMachineConfigDataModel.MachineConfig.deserialize(
                kwargs
            )
>>>>>>> 597dfdf6

    def legacy_constructor(self):
        '''Create an object using the old format.'''
        raise NotImplementedError('This method has not been implemented yet.')

    def __init__(self, **kwargs):
        '''Set up a new machine configuration object.'''
        self.args = kwargs
        self.timestamp = kwargs.get('timestamp', datetime.datetime.now(datetime.UTC))
        if isinstance(self.timestamp, str):
            assert Indaleko.validate_iso_timestamp(
                self.timestamp
            ), f'Timestamp {self.timestamp} is not a valid ISO timestamp'
            self.timestamp = datetime.datetime.fromisoformat(self.timestamp)
        assert isinstance(self.timestamp, datetime.datetime), f'Timestamp must be a datetime object, not {type(self.timestamp)}'
        if 'Record' not in kwargs:
            record = IndalekoRecordDataModel.IndalekoRecord(
                Data=kwargs['raw_data'],
                Attributes=kwargs['Attributes'],
                SourceIdentifier=IndalekoDataModel.SourceIdentifier(
                    Identifier=kwargs['source']['Identifier'],
                    Version=kwargs['source']['Version'],
                    Description=None
                ),
                Timestamp = self.timestamp
            )
            kwargs['Record'] = IndalekoRecordDataModel.IndalekoRecord.serialize(record)
            del kwargs['raw_data']
            del kwargs['Attributes']
            del kwargs['source']
            if 'timestamp' in kwargs:
                del kwargs['timestamp']
        machine_id = kwargs['machine_id'] # UUID to use for this machine
        assert Indaleko.validate_uuid_string(
            machine_id
        ), f"machine_id {machine_id} is not a valid UUID."
        self.machine_id = machine_id
        del kwargs['machine_id']
        self.hostname = kwargs.get('hostname', machine_id)
        ic(kwargs)
        self.machine_config = IndalekoMachineConfigDataModel.MachineConfig.deserialize(kwargs)
        if 'db' in kwargs:
            db = kwargs['db']
        else:
            db = IndalekoDBConfig()
        if 'collection' in kwargs:
            self.collection = kwargs['collection']
        else:
            self.collection = IndalekoCollections(db_config=db).get_collection(Indaleko.Indaleko_MachineConfig)



    def __init_2__(self, **kwargs):
        '''This is the constructor for the IndalekoMachineConfig class.'''
        self.args = kwargs
        assert 'Record' in kwargs, 'Record must be provided in initialization.'
        timestamp = kwargs.get('timestamp', datetime.datetime.now(datetime.timezone.utc))
        if isinstance(timestamp, str):
            assert Indaleko.validate_iso_timestamp(
                timestamp
            ), f'Timestamp {timestamp} is not a valid ISO timestamp'
            timestamp = datetime.datetime.fromisoformat(timestamp)
        self.captured = IndalekoMachineConfigDataModel.Captured(
            Label = IndalekoMachineConfig.indaleko_machine_config_captured_label_uuid,
            Value = timestamp,
        )
        ic(kwargs)
        self.platform = IndalekoMachineConfigDataModel.Platform(
            software = IndalekoMachineConfigDataModel.Software(
                OS = kwargs.get('os', None),
                Version = kwargs.get('os_version', None),
                Architecture = kwargs.get('arch', None),
            ),
            hardware = IndalekoMachineConfigDataModel.Hardware(
                CPU = kwargs.get('cpu', None),
                Version = kwargs.get('cpu_version', None),
                Cores = kwargs.get('cpu_cores', None),
            )
        )
        self.indaleko_record = kwargs.get('Record', None)
        db = kwargs.get('db', IndalekoDBConfig())
        self.collection = kwargs.get('collection', IndalekoCollections(db_config=db).get_collection(Indaleko.Indaleko_MachineConfig))
        assert isinstance(self.captured, IndalekoMachineConfigDataModel.Captured)
        assert isinstance(self.indaleko_record, IndalekoRecordDataModel.IndalekoRecord)
        assert isinstance(self.platform, IndalekoMachineConfigDataModel.Platform) or self.platform is None, f'Platform must be a Platform object, not {type(self.platform)}'
        self.machine_config = IndalekoMachineConfigDataModel.MachineConfig(
            Platform=self.platform,
            Captured=self.captured,
            Record=self.indaleko_record,
        )



    def __old_init__(
        self: "IndalekoMachineConfig",
        timestamp: datetime = None,
        db: IndalekoDBConfig = None,
        **kwargs
    ):
        """
        Constructor for the IndalekoMachineConfig class. Takes a
        set of configuration data as a parameter and initializes the object.
        """
        self.machine_id = None
        if timestamp is None:
            timestamp = datetime.datetime.now(datetime.timezone.utc).isoformat()
        self.data_source = None
        self.set_source()
        self.timestamp = timestamp
<<<<<<< HEAD
        self.attributes = {}
        self.data = Indaleko.encode_binary_data(b"")
        self.indaleko_record = None
        self.platform = {}
=======
        if isinstance(self.timestamp, str):
            assert Indaleko.validate_iso_timestamp(
                self.timestamp
            ), f'Timestamp {self.timestamp} is not a valid ISO timestamp'
            self.timestamp = datetime.datetime.fromisoformat(self.timestamp)
        self.attributes = {}
        self.data = Indaleko.encode_binary_data(b"")
        self.indaleko_record = None
>>>>>>> 597dfdf6
        self.captured = {
            "Label": "Timestamp",
            "Value": timestamp,
        }
        collections = IndalekoCollections(db_config=db)
        self.collection = collections.get_collection(Indaleko.Indaleko_MachineConfig)
        assert self.collection is not None, "MachineConfig collection does not exist."
        service_name = "Indaleko Machine Config Service"
        if "service_name" in kwargs:
            service_name = kwargs["service_name"]
        service_identifier = self.indaleko_machine_config_uuid_str
        if "service_identifier" in kwargs:
            service_identifier = kwargs["service_identifier"]
        service_description = None
        if "service_description" in kwargs:
            service_description = kwargs["service_description"]
        service_version = self.indaleko_machine_config_version_str
        if "service_version" in kwargs:
            service_version = kwargs["service_version"]
        service_type = "Machine Configuration"
        if "service_type" in kwargs:
            service_type = kwargs["service_type"]
        self.machine_config_service = IndalekoServiceManager().register_service(
            service_name=service_name,
            service_id=service_identifier,
            service_description=service_description,
            service_version=service_version,
            service_type=service_type
        )
        assert self.machine_config_service is not None, "MachineConfig service does not exist."

    @staticmethod
    def find_config_files(directory : str, prefix : str) -> list:
        '''This looks for configuration files in the given directory.'''
        if not isinstance(prefix, str):
            raise AssertionError(f'prefix must be a string, not {type(prefix)}')
        if not isinstance(directory, str):
            raise AssertionError(f'directory must be a string, not {type(directory)}')
        return [x for x in os.listdir(directory)
                if x.startswith(prefix)
                and x.endswith('.json')]

    @staticmethod
    def get_guid_timestamp_from_file_name(file_name : str, prefix : str, suffix : str = 'json') -> tuple:
        '''
        Get the machine configuration captured by powershell.
        Note that this PS script requires admin privileges so it might
        be easier to do this in an application that elevates on Windows so it
        can be done dynamically.  For now, we assume it has been captured.
        '''
        if not isinstance(file_name, str):
            raise AssertionError(f'file_name must be a string, not {type(file_name)}')
        if not isinstance(prefix, str):
            raise AssertionError(f'prefix must be a string, not {type(prefix)}')
        if suffix[0] == '.':
            suffix = suffix[1:]
        # Regular expression to match the GUID and timestamp
        pattern = f"(?:.*[/])?{prefix}-(?P<guid>[a-fA-F0-9\\-]+)-(?P<timestamp>\\d{4}-\\d{2}-\\d{2}T\\d{2}-\\d{2}-\\d{2}\\.\\d+Z)\\.{suffix}"
        match = re.match(pattern, file_name)
        assert match, f'Filename format not recognized for {file_name} with re {pattern}.'
        guid = uuid.UUID(match.group("guid"))
        timestamp = match.group("timestamp").replace("-", ":")
        assert timestamp[-1] == 'Z', 'Timestamp must end with Z'
        # %f can only handle up to 6 digits and it seems Windows gives back
        # more sometimes. Note this truncates, it doesn't round.  I doubt
        # it matters.
        timestamp_parts = timestamp.split('.')
        fractional_part = timestamp_parts[1][:6] # truncate to 6 digits
        ymd, hms = timestamp_parts[0].split('T')
        timestamp = ymd.replace(':', '-') + 'T' + hms + '.' + fractional_part + '+00:00'
        timestamp = datetime.datetime.fromisoformat(timestamp)
        return (file_name, guid, timestamp)


    @staticmethod
    def get_most_recent_config_file(config_dir : str, prefix : str, suffix : str = '.json') -> str:
        '''Get the most recent machine configuration file.'''
        candidates = [x for x in os.listdir(config_dir) if
                    x.startswith(prefix) and x.endswith(suffix)]
        assert len(candidates) > 0, f'At least one {prefix} file should exist'
        candidate_files = [(timestamp, filename)
                        for filename, guid, timestamp in
                        [IndalekoMachineConfig.get_guid_timestamp_from_file_name(x, prefix, suffix)
                            for x in candidates]]
        candidate_files.sort(key=lambda x: x[0])
        candidate = candidate_files[0][1]
        if config_dir is not None:
            candidate = os.path.join(config_dir, candidate)
        return candidate


    def set_platform(self, platform_data: dict) -> None:
        """
        This method sets the platform information for the machine.
        """
        assert isinstance(
            platform_data, dict
        ), f"platform must be a dict (not {type(platform_data)})"
        assert "software" in platform_data, "platform must contain a software field"
        assert isinstance(
            platform_data["software"], dict
        ), f'platform["software"] must be a dictionary, not {type(platform_data["software"])}'
        assert isinstance(
            platform_data["software"]["OS"], str
        ), f'platform must contain a string OS field, not {type(platform_data["software"]["OS"])}'
        assert isinstance(
            platform_data["software"]["Version"], str
        ), "platform must contain a string version field"
        assert isinstance(
            platform_data["software"]["Architecture"], str
        ), "platform must contain a string architecture field"
        assert "hardware" in platform_data, "platform must contain a hardware field"
        assert isinstance(
            platform_data["hardware"], dict
        ), 'platform["hardware"] must be a dictionary'
        assert isinstance(
            platform_data["hardware"]["CPU"], str
        ), "platform must contain a string CPU field"
        assert isinstance(
            platform_data["hardware"]["Version"], str
        ), "platform must contain a string version field"
        assert isinstance(
            platform_data["hardware"]["Cores"], int
        ), "platform must contain an integer cores field"
        self.platform = platform_data
        return self

<<<<<<< HEAD
    def get_platform(self) -> dict:
        """
        This method returns the platform information for the machine.
        """
        if hasattr(self, "Platform"):
            return self.platform
        return None

    def set_captured(self, timestamp: datetime) -> None:
        """
        This method sets the timestamp for the machine configuration.
        """
        if isinstance(timestamp, dict):
            assert "Label" in timestamp, "timestamp must contain a Label field"
            assert (
                timestamp["Label"] == "Timestamp"
            ), "timestamp must have a Label of Timestamp"
            assert "Value" in timestamp, "timestamp must contain a Value field"
            assert isinstance(
                timestamp["Value"], str
            ), "timestamp must contain a string Value field"
            assert Indaleko.validate_iso_timestamp(
                timestamp["Value"]
            ), f'timestamp {timestamp["Value"]} is not a valid ISO timestamp'
            self.captured = {
                "Label": "Timestamp",
                "Value": timestamp["Value"],
            }
        elif isinstance(timestamp, datetime.datetime):
            timestamp = timestamp.isoformat()
        else:
            assert isinstance(
                timestamp, str
            ), f"timestamp must be a string or timestamp (not {type(timestamp)})"
        self.captured = {
            "Label": IndalekoMachineConfig.indaleko_machine_config_captured_label_str,
            "Value": timestamp,
            "Description" : "Timestamp when this machine configuration was captured.",
        }
        return self

    def get_captured(self) -> datetime.datetime:
        """
        This method returns the timestamp for the machine configuration.
        """
        if hasattr(self, "captured"):
            return self.captured
        return None
=======
>>>>>>> 597dfdf6

    def parse_config_file(self) -> None:
        """
        This method parses the configuration data from the config file.
        """
        raise AssertionError("This method should be overridden by the derived classes.")

    def set_machine_id(self, machine_id) -> None:
        """
        This method sets the machine ID for the machine configuration.
        """
        if isinstance(machine_id, str):
            assert Indaleko.validate_uuid_string(
                machine_id
            ), f"machine_id {machine_id} is not a valid UUID."
        elif isinstance(machine_id, uuid.UUID):
            machine_id = str(machine_id)
        self.machine_id = machine_id
        return self

    def get_machine_id(self) -> str:
        """
        This method returns the machine ID for the machine configuration.
        """
        if hasattr(self, "machine_id"):
            return self.machine_id
        return None

<<<<<<< HEAD
    def set_source(self, identifier : str = None, version : str = None) -> None:
=======
    def set_source(self, identifier : str = None, version : str = None, description : str = "") -> None:
>>>>>>> 597dfdf6
        '''Set the source attribution for the machine configuration.'''
        if identifier is None:
            identifier = IndalekoMachineConfig.indaleko_machine_config_uuid_str
        if version is None:
            version = IndalekoMachineConfig.indaleko_machine_config_version_str
        self.data_source = IndalekoDataModel.SourceIdentifier(
            Identifier=identifier,
<<<<<<< HEAD
            Version=version
=======
            Version=version,
            Description="Machine configuration data"
>>>>>>> 597dfdf6
        )

    def set_attributes(self, attributes: dict) -> None:
        """
        This method sets the attributes for the machine configuration.
        """
        if isinstance(attributes, dict):
            self.attributes = attributes
        self.indaleko_record = None # force recompute
        return self

    def get_attributes(self) -> dict:
        '''Return the current attributes'''
        return self.attributes

    def get_indaleko_record(self) -> IndalekoRecordDataModel.IndalekoRecord:
        """Returns the Indaleko record for the machine configuration."""
        if self.indaleko_record is None:
            self.indaleko_record = IndalekoRecordDataModel.IndalekoRecord(
                self.data_source,
                Timestamp=self.timestamp,
                Attributes={},
                Data=Indaleko.encode_binary_data(b""),
            )
        return self.indaleko_record

    def set_base64_data(self, data: bytes) -> None:
        """
        This method sets the base64 encoded data for the machine configuration.
        """
        if isinstance(data, bytes):
            self.data = Indaleko.encode_binary_data(data)
            self.indaleko_record = None # force recompute
        return self


    def write_config_to_db(self) -> None:
        """
        This method writes the configuration to the database.
        """
        assert hasattr(
            self, "machine_id"
        ), "machine_id must be set before writing to the database."
        assert Indaleko.validate_uuid_string(
            self.machine_id
        ), f"machine_id {self.machine_id} is not a valid UUID."
<<<<<<< HEAD
        if not IndalekoMachineConfigSchema().is_valid_json_schema_dict(self.to_dict()):
            print("Invalid record:")
            print(json.dumps(self.to_dict(), indent=4))
            raise AssertionError("Invalid record.")
        new_config = self.to_json()
=======
        assert isinstance(self.machine_config, IndalekoMachineConfigDataModel.MachineConfig), f"machine_config is not a MachineConfig object, it is {type(self.machine_config)}"
        new_config = IndalekoMachineConfigDataModel.MachineConfig.serialize(self.machine_config)
>>>>>>> 597dfdf6
        try:
            self.collection.insert(new_config, overwrite=True)
        except arango.exceptions.DocumentInsertError as e:
            print(f"Error inserting document: {e}")
            print(f"Document: {new_config}")
            raise e
<<<<<<< HEAD
=======
        ic('wrote config to db')
>>>>>>> 597dfdf6

    @staticmethod
    def load_config_from_file() -> dict:
        """
        This method creates a new IndalekoMachineConfig object from an
        existing config file.  This must be overridden by the platform specific
        machine configuration implementation.
        """
        raise AssertionError("This method should be overridden by the derived classes.")

    @staticmethod
    def find_configs_in_db(source_id : str) -> list:
        """
        This method finds all the machine configs with given source_id.
        """
        if not Indaleko.validate_uuid_string(source_id):
            raise AssertionError(f"source_id {source_id} is not a valid UUID.")
        collections = IndalekoCollections()
        # Using spaces in names complicates things, but this does work.
        cursor = collections.db_config.db.aql.execute(
            f'FOR doc IN {Indaleko.Indaleko_MachineConfig} FILTER '+\
             'doc.Record["SourceIdentifier"].Identifier == ' +\
             '@source_id RETURN doc',
            bind_vars={'source_id': source_id})
        entries = [entry for entry in cursor]
        return entries

    @staticmethod
    def delete_config_in_db(machine_id: str) -> None:
        """
        This method deletes the specified machine config from the database.
        """
        assert Indaleko.validate_uuid_string(
            machine_id
        ), f"machine_id {machine_id} is not a valid UUID."
        IndalekoCollections().get_collection(Indaleko.Indaleko_MachineConfig).delete(machine_id)


    @staticmethod
<<<<<<< HEAD
    def get_machine_name() -> str:
        """This retrieves a user friendly machine name."""
        return socket.gethostname()
=======
    def deserialize(self) -> "IndalekoMachineConfig":
        '''Deserialize a dictionary to an object.'''
        return IndalekoMachineConfig(**self)


    def serialize(self) -> dict:
        """
        This method deserializes the machine config.
        """
        if hasattr(self, "machine_config"):
            serialized_data = IndalekoMachineConfigDataModel.MachineConfig.serialize(self.machine_config)
        else:
            serialized_data = {
                "Platform": self.platform,
                "Captured": self.captured,
                "Record" : IndalekoRecordDataModel.IndalekoRecord.serialize(self.get_indaleko_record()),
            }
        if isinstance(serialized_data, tuple):
            assert len(serialized_data) == 1, 'Serialized data is a multi-entry tuple.'
            serialized_data = serialized_data[0]
        if isinstance(serialized_data, dict):
            serialized_data['_key'] = self.machine_id
            serialized_data['hostname'] = self.hostname
        return ic(serialized_data)

>>>>>>> 597dfdf6

    def deseralize(self) -> dict:
        """
        This method deserializes the machine config.
        """
        machine_config = IndalekoMachineConfigDataModel.MachineConfig(
            Platform=self.get_platform(),
            Captured=self.get_captured(),
            Record=self.indaleko_record,
        )
        candidate = IndalekoMachineConfigDataModel.MachineConfig.deserialize(machine_config)
        if hasattr(machine_config, 'machine_id'):
            candidate["_key"] = machine_config.machine_id
        candidate['hostname'] = self.get_machine_name()
        return candidate


    def to_dict(self) -> dict:
        """
        This method returns the dictionary representation of the machine config.
        """
<<<<<<< HEAD
        return self.deseralize()
=======
        return self.serialize()
>>>>>>> 597dfdf6

    def to_json(self, indent: int = 4) -> str:
        """
        This method returns the JSON representation of the machine config.
        """
        return json.dumps(self.to_dict(), indent=indent)

    @staticmethod
    def build_config(**kwargs) -> "IndalekoMachineConfig":
        """This method builds a machine config from the specified parameters."""
        assert "os" in kwargs, "OS must be specified"
        assert isinstance(kwargs["os"], str), "OS must be a string"
        assert "arch" in kwargs, "Architecture must be specified"
        assert isinstance(kwargs["arch"], str), "Architecture must be a string"
        assert "os_version" in kwargs, "OS version must be specified"
        assert isinstance(kwargs["os_version"], str), "OS version must be a string"
        assert "cpu" in kwargs, "CPU must be specified"
        assert isinstance(kwargs["cpu"], str), "CPU must be a string"
        assert "cpu_version" in kwargs, "CPU version must be specified"
        assert isinstance(kwargs["cpu_version"], str), "CPU version must be a string"
        assert "cpu_cores" in kwargs, "CPU cores must be specified"
        assert isinstance(kwargs["cpu_cores"], int), "CPU cores must be an integer"
        assert "source_id" in kwargs, "source must be specified"
        assert isinstance(kwargs["source_id"], str), "source must be a dict"
        assert "source_version" in kwargs, "source version must be specified"
        assert isinstance(
            kwargs["source_version"], str
        ), "source version must be a string"
        assert "attributes" in kwargs, "Attributes must be specified"
        assert "data" in kwargs, "Data must be specified"
        assert "machine_id" in kwargs, "Machine ID must be specified"
        if "timestamp" in kwargs:
            assert Indaleko.validate_iso_timestamp(
                kwargs["timestamp"]
            ), f'Timestamp {kwargs["timestamp"]} is not a valid ISO timestamp'
            timestamp = kwargs["timestamp"]
        else:
            timestamp = datetime.datetime.now(datetime.timezone.utc).isoformat()
        if "machine_config" not in kwargs:
            machine_config = IndalekoMachineConfig(**kwargs)
        else:
            machine_config = kwargs["machine_config"]
        return ic(machine_config)

def get_script_name(platform_name : str = platform.system()) -> str:
    '''This routine returns the name of the script.'''
    script_name = f'Indaleko{platform_name}MachineConfig.py'
    return script_name


def check_linux_prerequisites() -> None:
    '''This routine checks that the Linux system prerequisites are met.'''
    # Linux has no pre-requisites at the current time.
    return True

def check_macos_prerequisites() -> None:
    '''This routine checks that the MacOS system prerequisites are met.'''
    # TBD
    return False

def check_windows_prerequisites(config_dir : str = Indaleko.default_config_dir) -> None:
    '''This routine checks that the Windows system prerequisites are met.'''
    # This is tough to do cleanly, since the default name is defined in
    # IndalekoWindowsMachineConfig.py and that includes this file.
    candidates = [x for x in os.listdir(config_dir) if x.startswith('windows')]
    if len(candidates) == 0:
        print(f'No Windows machine config files found in {config_dir}')
        print('To create a Windows machine config, run: '+ \
              'windows-hardware-info.ps1 from an elevated PowerShell prompt.')
        print('Note: this will require enable execution of PowerShell scripts.')
    return False

def add_command(args: argparse.Namespace) -> None:
    '''This routine adds a machine config to the database.'''
    logging.info('Adding machine config for %s', args.platform)
    if args.platform == 'Linux':
        check_linux_prerequisites()
        logging.info('Linux prerequisites met')
        cmd_string = f'python3 {get_script_name(args.platform)}'
        cmd_string += f' --configdir {args.configdir}'
        cmd_string += f' --timestamp {args.timestamp}'
        logging.info('Recommending: <%s> for Linux machine config', cmd_string)
        print(f'Please run:\n\t{cmd_string}')
    elif args.platform == 'Darwin':
        check_macos_prerequisites()
    elif args.platform == 'Windows':
        check_windows_prerequisites()
    return

def list_command(args: argparse.Namespace) -> None:
    '''This routine lists the machine configs in the database.'''
    print(args)
    return

def delete_command(args: argparse.Namespace) -> None:
    '''This routine deletes a machine config from the database.'''
    print(args)
    return

def test_command(args: argparse.Namespace) -> None:
    '''This routine tests the machine config functionality.'''
    print(args)
    test_machine_config_data = {
        "machine_id" : "f7a439ec-c2d0-4844-a043-d8ac24d9ac0b",
        "Record" : {
            "SourceIdentifier": {
                "Identifier": "8a948e74-6e43-4a6e-91c0-0cb5fd97355e",
                "Version": "1.0",
                "Description": "This service provides the configuration information for a macOS machine."
            },
            "Timestamp": "2024-08-09T07:52:59.839237+00:00",
            "Attributes": {
                "MachineGuid": "f7a439ec-c2d0-4844-a043-d8ac24d9ac0b",
            },
            "Data": "xx"
        },
        "Captured" : {
            "Label": "eb7eaeed-6b21-4b6a-a586-dddca6a1d5a4",
            "Value": "2024-08-08T21:26:22.418196+00:00"
        },
        "Platform" : {
            "software": {
                "OS": "Linux",
                "Version": "5.4.0-104-generic",
                "Architecture": "x86_64"
            },
            "hardware": {
                "CPU": "Intel(R) Core(TM) i7-7700HQ CPU @ 2.80GHz",
                "Version": "06_9E_09",
                "Cores": 8
            }
        }
    }
    machine_config = IndalekoMachineConfig.deserialize(test_machine_config_data)
    print(json.dumps(machine_config.serialize(), indent=4))

def main():
    '''Interact with the InalekoMachineConfig class.'''
    pre_parser = argparse.ArgumentParser(add_help=False)
    pre_parser.add_argument('--timestamp',
                            type=str,
                            default=datetime.datetime.now(datetime.timezone.utc).isoformat(),
                            help='Timestamp to use')
    pre_parser.add_argument('--configdir',
                            type=str,
                            default=Indaleko.default_config_dir,
                            help='Configuration directory to use')
    pre_parser.add_argument('--logdir',
                            type=str,
                            default=Indaleko.default_log_dir,
                            help='Directory into which to write logs')
    pre_parser.add_argument('--loglevel',
                            type=int,
                            default=logging.DEBUG,
                            choices=IndalekoLogging.get_logging_levels(),
                            help='Log level')
    pre_args, _ = pre_parser.parse_known_args()
    parser = argparse.ArgumentParser(description='Indaleko Machine Config',
                                     parents=[pre_parser])
    if Indaleko.validate_iso_timestamp(pre_args.timestamp):
        timestamp = datetime.datetime.fromisoformat(pre_args.timestamp)
    else:
        raise AssertionError(f'Timestamp {pre_args.timestamp} is not a valid ISO timestamp')
    log_file_name = Indaleko.generate_file_name(
        suffix='log',
        platform=platform.system(),
        service='machine_config',
        timestamp=timestamp.isoformat()
    )
    parser.add_argument('--log', type=str, default=log_file_name, help='Log file name to use')
    subparsers = parser.add_subparsers(dest='command')
    parser_test = subparsers.add_parser('test', help='Test the machine config functionality')
    parser_test.set_defaults(func=test_command)
    parser.set_defaults(func=test_command)
    args = parser.parse_args()
    indaleko_logging = IndalekoLogging(
        service_name='IndalekoMachineConfig',
        log_level=pre_args.loglevel,
        log_file=args.log,
        log_dir=pre_args.logdir
    )
    assert indaleko_logging is not None, 'Unable to start logging'
    logging.info('Starting IndalekoMachineConfig')
    logging.debug(args)
    args.func(args)
    logging.info('IndalekoMachineConfig: done processing.')




def old_main():
    '''
    This is the main function for the IndalekoMachineConfig class.
    '''
    timestamp=datetime.datetime.now(datetime.timezone.utc).isoformat()
    file_name = Indaleko.generate_file_name(
        suffix='log',
        platform=platform.system(),
        service='machine_config',
        timestamp=timestamp)
    default_log_file = os.path.join(Indaleko.default_log_dir, file_name)
    parser = argparse.ArgumentParser()
    subparsers = parser.add_subparsers(dest='command', required=True)
    parser_add = subparsers.add_parser('add', help='Add a machine config')
    parser_add.add_argument('--platform',
                            type=str,
                            default=platform.system(),
                            help='Platform to use')
    parser_list = subparsers.add_parser('list', help='List machine configs')
    parser_list.add_argument('--files',
                             default=False,
                             action='store_true',
                             help='Source ID')
    parser_list.add_argument('--db',
                             type=str,
                             default=True,
                             help='Source ID')
    parser_delete = subparsers.add_parser('delete', help='Delete a machine config')
    parser_delete.add_argument('--platform',
                               type=str,
                               default=platform.system(),
                               help='Platform to use')
    parser.add_argument(
        '--log',
        type=str,
        default=default_log_file,
        help='Log file name to use')
    parser.add_argument('--configdir',
                        type=str,
                        default=Indaleko.default_config_dir,
                        help='Configuration directory to use')
    parser.add_argument('--timestamp', type=str,
                       default=datetime.datetime.now(datetime.timezone.utc).isoformat(),
                       help='Timestamp to use')
    args = parser.parse_args()
    if args.log is not None:
        logging.basicConfig(filename=args.log, level=logging.DEBUG)
        logging.info('Starting Indaleko Machine Config')
        logging.info('Logging to %s', args.log)  # Fix: Use lazy % formatting
    if args.command == 'add':
        add_command(args)
    elif args.command == 'list':
        list_command(args)
    elif args.command == 'delete':
        delete_command(args)
    else:
        raise AssertionError(f'Unknown command {args.command}')
    logging.info('Done with Indaleko Machine Config')

if __name__ == "__main__":
    main()<|MERGE_RESOLUTION|>--- conflicted
+++ resolved
@@ -29,11 +29,10 @@
 
 import arango
 
-<<<<<<< HEAD
-=======
 from icecream import ic
 
->>>>>>> 597dfdf6
+import arango
+
 from IndalekoCollections import IndalekoCollections
 from IndalekoDBConfig import IndalekoDBConfig
 from IndalekoMachineConfigSchema import IndalekoMachineConfigSchema
@@ -42,12 +41,14 @@
 from IndalekoRecordDataModel import IndalekoRecordDataModel
 from IndalekoDataModel import IndalekoDataModel
 from IndalekoMachineConfigDataModel import IndalekoMachineConfigDataModel
-<<<<<<< HEAD
-=======
 from IndalekoLogging import IndalekoLogging
->>>>>>> 597dfdf6
-
-
+from IndalekoServiceManager import IndalekoServiceManager
+from IndalekoRecordDataModel import IndalekoRecordDataModel
+from IndalekoDataModel import IndalekoDataModel
+from IndalekoMachineConfigDataModel import IndalekoMachineConfigDataModel
+
+
+class IndalekoMachineConfig:
 class IndalekoMachineConfig:
     """
     This is the generic class for machine config.  It should be used to create
@@ -62,9 +63,6 @@
 
     Schema = IndalekoMachineConfigSchema().get_json_schema()
 
-<<<<<<< HEAD
-    Schema = IndalekoMachineConfigSchema().get_json_schema()
-=======
     def __new_init__(self, **kwargs):
         '''This is the constructor for the IndalekoMachineConfig class.'''
         self.args = kwargs
@@ -75,7 +73,6 @@
             self.machine_config = IndalekoMachineConfigDataModel.MachineConfig.deserialize(
                 kwargs
             )
->>>>>>> 597dfdf6
 
     def legacy_constructor(self):
         '''Create an object using the old format.'''
@@ -170,6 +167,12 @@
 
 
     def __old_init__(
+
+    default_config_dir = "./config"
+
+    Schema = IndalekoMachineConfigSchema().get_json_schema()
+
+    def __init__(
         self: "IndalekoMachineConfig",
         timestamp: datetime = None,
         db: IndalekoDBConfig = None,
@@ -185,12 +188,6 @@
         self.data_source = None
         self.set_source()
         self.timestamp = timestamp
-<<<<<<< HEAD
-        self.attributes = {}
-        self.data = Indaleko.encode_binary_data(b"")
-        self.indaleko_record = None
-        self.platform = {}
-=======
         if isinstance(self.timestamp, str):
             assert Indaleko.validate_iso_timestamp(
                 self.timestamp
@@ -199,7 +196,13 @@
         self.attributes = {}
         self.data = Indaleko.encode_binary_data(b"")
         self.indaleko_record = None
->>>>>>> 597dfdf6
+        self.data_source = None
+        self.set_source()
+        self.timestamp = timestamp
+        self.attributes = {}
+        self.data = Indaleko.encode_binary_data(b"")
+        self.indaleko_record = None
+        self.platform = {}
         self.captured = {
             "Label": "Timestamp",
             "Value": timestamp,
@@ -222,6 +225,13 @@
         service_type = "Machine Configuration"
         if "service_type" in kwargs:
             service_type = kwargs["service_type"]
+        self.machine_config_service = IndalekoServiceManager().register_service(
+            service_name=service_name,
+            service_id=service_identifier,
+            service_description=service_description,
+            service_version=service_version,
+            service_type=service_type
+        )
         self.machine_config_service = IndalekoServiceManager().register_service(
             service_name=service_name,
             service_id=service_identifier,
@@ -327,7 +337,6 @@
         self.platform = platform_data
         return self
 
-<<<<<<< HEAD
     def get_platform(self) -> dict:
         """
         This method returns the platform information for the machine.
@@ -376,8 +385,6 @@
         if hasattr(self, "captured"):
             return self.captured
         return None
-=======
->>>>>>> 597dfdf6
 
     def parse_config_file(self) -> None:
         """
@@ -390,6 +397,7 @@
         This method sets the machine ID for the machine configuration.
         """
         if isinstance(machine_id, str):
+            assert Indaleko.validate_uuid_string(
             assert Indaleko.validate_uuid_string(
                 machine_id
             ), f"machine_id {machine_id} is not a valid UUID."
@@ -406,11 +414,7 @@
             return self.machine_id
         return None
 
-<<<<<<< HEAD
-    def set_source(self, identifier : str = None, version : str = None) -> None:
-=======
     def set_source(self, identifier : str = None, version : str = None, description : str = "") -> None:
->>>>>>> 597dfdf6
         '''Set the source attribution for the machine configuration.'''
         if identifier is None:
             identifier = IndalekoMachineConfig.indaleko_machine_config_uuid_str
@@ -418,12 +422,8 @@
             version = IndalekoMachineConfig.indaleko_machine_config_version_str
         self.data_source = IndalekoDataModel.SourceIdentifier(
             Identifier=identifier,
-<<<<<<< HEAD
-            Version=version
-=======
             Version=version,
             Description="Machine configuration data"
->>>>>>> 597dfdf6
         )
 
     def set_attributes(self, attributes: dict) -> None:
@@ -460,6 +460,51 @@
         return self
 
 
+    def set_source(self, identifier : str = None, version : str = None) -> None:
+        '''Set the source attribution for the machine configuration.'''
+        if identifier is None:
+            identifier = IndalekoMachineConfig.indaleko_machine_config_uuid_str
+        if version is None:
+            version = IndalekoMachineConfig.indaleko_machine_config_version_str
+        self.data_source = IndalekoDataModel.SourceIdentifier(
+            Identifier=identifier,
+            Version=version
+        )
+
+    def set_attributes(self, attributes: dict) -> None:
+        """
+        This method sets the attributes for the machine configuration.
+        """
+        if isinstance(attributes, dict):
+            self.attributes = attributes
+        self.indaleko_record = None # force recompute
+        return self
+
+    def get_attributes(self) -> dict:
+        '''Return the current attributes'''
+        return self.attributes
+
+    def get_indaleko_record(self) -> IndalekoRecordDataModel.IndalekoRecord:
+        """Returns the Indaleko record for the machine configuration."""
+        if self.indaleko_record is None:
+            self.indaleko_record = IndalekoRecordDataModel.IndalekoRecord(
+                self.data_source,
+                Timestamp=self.timestamp,
+                Attributes={},
+                Data=Indaleko.encode_binary_data(b""),
+            )
+        return self.indaleko_record
+
+    def set_base64_data(self, data: bytes) -> None:
+        """
+        This method sets the base64 encoded data for the machine configuration.
+        """
+        if isinstance(data, bytes):
+            self.data = Indaleko.encode_binary_data(data)
+            self.indaleko_record = None # force recompute
+        return self
+
+
     def write_config_to_db(self) -> None:
         """
         This method writes the configuration to the database.
@@ -468,28 +513,29 @@
             self, "machine_id"
         ), "machine_id must be set before writing to the database."
         assert Indaleko.validate_uuid_string(
+        assert Indaleko.validate_uuid_string(
             self.machine_id
         ), f"machine_id {self.machine_id} is not a valid UUID."
-<<<<<<< HEAD
-        if not IndalekoMachineConfigSchema().is_valid_json_schema_dict(self.to_dict()):
-            print("Invalid record:")
-            print(json.dumps(self.to_dict(), indent=4))
-            raise AssertionError("Invalid record.")
-        new_config = self.to_json()
-=======
         assert isinstance(self.machine_config, IndalekoMachineConfigDataModel.MachineConfig), f"machine_config is not a MachineConfig object, it is {type(self.machine_config)}"
         new_config = IndalekoMachineConfigDataModel.MachineConfig.serialize(self.machine_config)
->>>>>>> 597dfdf6
         try:
             self.collection.insert(new_config, overwrite=True)
         except arango.exceptions.DocumentInsertError as e:
             print(f"Error inserting document: {e}")
             print(f"Document: {new_config}")
             raise e
-<<<<<<< HEAD
-=======
         ic('wrote config to db')
->>>>>>> 597dfdf6
+        if not IndalekoMachineConfigSchema().is_valid_json_schema_dict(self.to_dict()):
+            print("Invalid record:")
+            print(json.dumps(self.to_dict(), indent=4))
+            raise AssertionError("Invalid record.")
+        new_config = self.to_json()
+        try:
+            self.collection.insert(new_config, overwrite=True)
+        except arango.exceptions.DocumentInsertError as e:
+            print(f"Error inserting document: {e}")
+            print(f"Document: {new_config}")
+            raise e
 
     @staticmethod
     def load_config_from_file() -> dict:
@@ -505,6 +551,7 @@
         """
         This method finds all the machine configs with given source_id.
         """
+        if not Indaleko.validate_uuid_string(source_id):
         if not Indaleko.validate_uuid_string(source_id):
             raise AssertionError(f"source_id {source_id} is not a valid UUID.")
         collections = IndalekoCollections()
@@ -512,6 +559,7 @@
         cursor = collections.db_config.db.aql.execute(
             f'FOR doc IN {Indaleko.Indaleko_MachineConfig} FILTER '+\
              'doc.Record["SourceIdentifier"].Identifier == ' +\
+             'doc.Record["SourceIdentifier"].Identifier == ' +\
              '@source_id RETURN doc',
             bind_vars={'source_id': source_id})
         entries = [entry for entry in cursor]
@@ -523,17 +571,13 @@
         This method deletes the specified machine config from the database.
         """
         assert Indaleko.validate_uuid_string(
+        assert Indaleko.validate_uuid_string(
             machine_id
         ), f"machine_id {machine_id} is not a valid UUID."
         IndalekoCollections().get_collection(Indaleko.Indaleko_MachineConfig).delete(machine_id)
 
 
     @staticmethod
-<<<<<<< HEAD
-    def get_machine_name() -> str:
-        """This retrieves a user friendly machine name."""
-        return socket.gethostname()
-=======
     def deserialize(self) -> "IndalekoMachineConfig":
         '''Deserialize a dictionary to an object.'''
         return IndalekoMachineConfig(**self)
@@ -559,7 +603,10 @@
             serialized_data['hostname'] = self.hostname
         return ic(serialized_data)
 
->>>>>>> 597dfdf6
+    @staticmethod
+    def get_machine_name() -> str:
+        """This retrieves a user friendly machine name."""
+        return socket.gethostname()
 
     def deseralize(self) -> dict:
         """
@@ -581,11 +628,8 @@
         """
         This method returns the dictionary representation of the machine config.
         """
-<<<<<<< HEAD
+        return self.serialize()
         return self.deseralize()
-=======
-        return self.serialize()
->>>>>>> 597dfdf6
 
     def to_json(self, indent: int = 4) -> str:
         """
@@ -618,6 +662,7 @@
         assert "data" in kwargs, "Data must be specified"
         assert "machine_id" in kwargs, "Machine ID must be specified"
         if "timestamp" in kwargs:
+            assert Indaleko.validate_iso_timestamp(
             assert Indaleko.validate_iso_timestamp(
                 kwargs["timestamp"]
             ), f'Timestamp {kwargs["timestamp"]} is not a valid ISO timestamp'
